[package]
name = "homestar-runtime"
version = { workspace = true }
description = "Homestar CLI"
keywords = ["ipfs", "workflows", "ipld", "ipvm"]
categories = [
  "workflow-engines",
  "distributed-systems",
  "runtimes",
  "networking",
]
license = { workspace = true }
readme = "README.md"
edition = { workspace = true }
rust-version = { workspace = true }
documentation = "https://docs.rs/homestar"
repository = { workspace = true }
authors = { workspace = true }
autotests = false

[lib]
path = "src/lib.rs"
bench = false
doctest = true

[[bin]]
name = "homestar"
path = "src/main.rs"
doc = false
bench = false

[[test]]
name = "integration"
path = "tests/main.rs"

[dependencies]
# return to version.workspace = true after the following issue is fixed:
# https://github.com/DevinR528/cargo-sort/issues/47
anyhow = { workspace = true }
async-trait = "0.1"
atomic_refcell = { workspace = true }
byte-unit = { workspace = true }
chrono = { workspace = true }
clap = { version = "4.4", default-features = false, features = [
  "derive",
  "color",
  "help",
  "env",
  "std",
] }
config = { version = "0.13", default-features = false, features = ["toml"] }
console-subscriber = { version = "0.2", default-features = false, features = [
  "parking_lot",
], optional = true }
crossbeam = "0.8"
dagga = "0.2"
dashmap = "5.5"
diesel = { version = "2.1", default-features = false, features = [
  "sqlite",
  "r2d2",
  "returning_clauses_for_sqlite_3_35",
  "with-deprecated",
  "chrono",
] }
diesel_migrations = "2.1"
dotenvy = "0.15"
dyn-clone = "1.0"
enum-assoc = { workspace = true }
faststr = { workspace = true }
flume = { version = "0.11", default-features = false, features = ["async"] }
fnv = { version = "1.0", default-features = false }
futures = { workspace = true }
headers = "0.3"
homestar-core = { version = "0.1", path = "../homestar-core" }
homestar-wasm = { version = "0.1", path = "../homestar-wasm", default-features = false }
http = "0.2"
http-serde = "1.1"
humantime = { workspace = true }
indexmap = { version = "2.0", default-features = false, features = ["serde"] }
ipfs-api = { version = "0.17", optional = true }
ipfs-api-backend-hyper = { version = "0.6", default-features = false, features = [
  "with-builder",
  "with-send-sync",
], optional = true }
itertools = { workspace = true }
jsonrpsee = { version = "0.20", default-features = false, features = [
  "server",
] }
libipld = { workspace = true }
libp2p = { version = "0.52", default-features = false, features = [
  "kad",
  "request-response",
  "rendezvous",
  "identify",
  "ed25519",
  "secp256k1",
  "mdns",
  "gossipsub",
  "request-response",
  "tokio",
  "tcp",
  "noise",
  "cbor",
  "yamux",
] }
libsqlite3-sys = { version = "0.26", default-features = false, features = [
  "bundled",
] }
<<<<<<< HEAD
maplit = "1.0"
=======
>>>>>>> 8618f1fa
metrics = { version = "0.21", default-features = false }
metrics-exporter-prometheus = { version = "0.12.1", default-features = false, features = [
  "http-listener",
] }
metrics-util = "0.15"
miette = { version = "5.10", default-features = false, features = ["fancy"] }
<<<<<<< HEAD
=======
moka = { version = "0.12.1", default-features = false, features = [
  "future",
  "sync",
] }
>>>>>>> 8618f1fa
names = { version = "0.14", default-features = false }
once_cell = { version = "1.18", default-features = false }
proptest = { version = "1.2", optional = true }
puffin = { version = "0.17", default-features = false, optional = true }
puffin_egui = { version = "0.23.0", default-features = false, optional = true }
rand = { workspace = true }
regex = "1.10"
reqwest = { version = "0.11", default-features = false, features = [
  "blocking",
  "json",
] }
sec1 = { version = "0.7", default-features = false, features = ["pem"] }
semver = { version = "1.0", default-features = false }
serde = { workspace = true }
serde_ipld_dagcbor = { workspace = true }
serde_json = { version = "1.0", default-features = false, features = [
  "raw_value",
] }
serde_with = { version = "3.3", default-features = false, features = [
  "base64",
  "macros",
  "std",
] }
stream-cancel = "0.8"
strum = { version = "0.25", default-features = false, features = ["derive"] }
sysinfo = { version = "0.29", default-features = false, optional = true }
tabled = { version = "0.14", default-features = false, features = [
  "derive",
  "macros",
] }
tarpc = { version = "0.33", default-features = false, features = [
  "serde-transport",
  "tcp",
] }
thiserror = { workspace = true }
tokio = { workspace = true }
tokio-serde = { version = "0.8", default-features = false, features = [
  "messagepack",
] }
tokio-stream = { version = "0.1", default-features = false, features = [
  "sync",
] }
tokio-util = { version = "0.7", default-features = false }
tower = { version = "0.4", default-features = false, features = [
  "log",
  "timeout",
] }
tower-http = { version = "0.4", default-features = false, features = [
  "trace",
  "catch-panic",
  "cors",
] }
tracing = { workspace = true }
tracing-appender = "0.2"
tracing-logfmt = "0.3"
tracing-subscriber = { version = "0.3", default-features = false, features = [
  "env-filter",
  "parking_lot",
  "registry",
] }
tryhard = "0.5"
typetag = "0.2"
url = "2.4"
wnfs-common = "0.1"

[target.'cfg(not(windows))'.dependencies]
daemonize = "0.5"

[dev-dependencies]
assert_cmd = "2.0"
criterion = "0.5"
homestar-core = { version = "0.1", path = "../homestar-core", features = [
  "test-utils",
] }
homestar_runtime_proc_macro = { path = "src/test_utils/proc_macro", package = "homestar-runtime-tests-proc-macro" }
jsonrpsee = { version = "0.20", default-features = false, features = [
  "client",
] }
<<<<<<< HEAD
=======
maplit = "1.0"
>>>>>>> 8618f1fa
nix = { version = "0.27", features = ["signal"] }
predicates = { version = "3.0", default-features = false }
prometheus-parse = "0.2.4"
rand = { workspace = true }
retry = { version = "2.0", default-features = false }
rm_rf = "0.6"
serial_test = { version = "2.0", default-features = false, features = [
  "file_locks",
] }
strip-ansi-escapes = "0.2.0"
sysinfo = { version = "0.29", default-features = false }
tokio-test = "0.4"
tokio-tungstenite = { version = "0.20", default-features = false, features = [
  "connect",
] }
wait-timeout = "0.2"

[features]
default = ["wasmtime-default", "ipfs", "monitoring", "websocket-notify"]
dev = ["ansi-logs", "ipfs", "monitoring", "websocket-notify"]
ansi-logs = ["tracing-logfmt/ansi_logs"]
console = ["dep:console-subscriber"]
ipfs = ["dep:ipfs-api", "dep:ipfs-api-backend-hyper"]
monitoring = ["dep:sysinfo"]
profile = ["dep:puffin", "dep:puffin_egui"]
test-utils = ["dep:proptest"]
wasmtime-default = ["homestar-wasm/default"]
websocket-notify = []

[package.metadata.docs.rs]
all-features = true
# defines the configuration attribute `docsrs`
rustdoc-args = ["--cfg", "docsrs"]

[package.metadata.deb]
maintainer = "James Walker <james@fission.codes>"
license-file = ["LICENSE", "0"]
extended-description-file = "README.md"
depends = ""
section = "network"
priority = "optional"
assets = [
  [
    "../target/x86_64-unknown-linux-musl/release/homestar",
    "usr/bin/",
    "755",
  ],
  [
    "../CHANGELOG.md",
    "usr/share/doc/homestar/",
    "644",
  ],
  [
    "../LICENSE",
    "usr/share/doc/homestar/",
    "644",
  ],
  [
    "../README.md",
    "usr/share/doc/homestar/",
    "644",
  ],
]

[package.metadata.generate-rpm]
assets = [
  { source = "../target/x86_64-unknown-linux-musl/release/homestar", dest = "/usr/bin/homestar", mode = "755" },
  { source = "../CHANGELOG.md", dest = "/usr/share/doc/homestar/CHANGELOG.md", mode = "644", doc = true },
  { source = "../LICENSE", dest = "/usr/share/doc/homestar/LICENSE.md", mode = "644", doc = true },
  { source = "../README.md", dest = "/usr/share/doc/homestar/README.md", mode = "644", doc = true },
]<|MERGE_RESOLUTION|>--- conflicted
+++ resolved
@@ -106,23 +106,17 @@
 libsqlite3-sys = { version = "0.26", default-features = false, features = [
   "bundled",
 ] }
-<<<<<<< HEAD
 maplit = "1.0"
-=======
->>>>>>> 8618f1fa
 metrics = { version = "0.21", default-features = false }
 metrics-exporter-prometheus = { version = "0.12.1", default-features = false, features = [
   "http-listener",
 ] }
 metrics-util = "0.15"
 miette = { version = "5.10", default-features = false, features = ["fancy"] }
-<<<<<<< HEAD
-=======
 moka = { version = "0.12.1", default-features = false, features = [
   "future",
   "sync",
 ] }
->>>>>>> 8618f1fa
 names = { version = "0.14", default-features = false }
 once_cell = { version = "1.18", default-features = false }
 proptest = { version = "1.2", optional = true }
@@ -201,10 +195,6 @@
 jsonrpsee = { version = "0.20", default-features = false, features = [
   "client",
 ] }
-<<<<<<< HEAD
-=======
-maplit = "1.0"
->>>>>>> 8618f1fa
 nix = { version = "0.27", features = ["signal"] }
 predicates = { version = "3.0", default-features = false }
 prometheus-parse = "0.2.4"
