--- conflicted
+++ resolved
@@ -13,11 +13,7 @@
     kad::{record::store::MemoryStore, Kademlia, KademliaEvent},
     mdns,
     multiaddr::Protocol,
-<<<<<<< HEAD
-    noise,
-=======
     noise, rendezvous,
->>>>>>> 76ecba2c
     request_response::{self, ProtocolSupport},
     swarm::{NetworkBehaviour, Swarm, SwarmBuilder},
     tcp, yamux, StreamProtocol, Transport,
@@ -25,11 +21,8 @@
 use serde::{Deserialize, Serialize};
 use std::fmt;
 use tracing::{info, warn};
-<<<<<<< HEAD
-=======
 
 pub(crate) const HOMESTAR_PROTOCOL_VER: &str = "homestar/0.0.1";
->>>>>>> 76ecba2c
 
 /// Build a new [Swarm] with a given transport and a tokio executor.
 pub(crate) async fn new(settings: &settings::Node) -> Result<Swarm<ComposedBehaviour>> {
@@ -40,11 +33,7 @@
         .with_context(|| "Failed to generate/import keypair for libp2p".to_string())?;
 
     let peer_id = keypair.public().to_peer_id();
-<<<<<<< HEAD
-    info!(peer_id=?peer_id.to_string(), "local peer ID generated");
-=======
     info!(peer_id = peer_id.to_string(), "local peer ID generated");
->>>>>>> 76ecba2c
 
     let transport = tcp::tokio::Transport::new(tcp::Config::default().nodelay(true))
         .upgrade(upgrade::Version::V1Lazy)
@@ -95,7 +84,6 @@
     // Listen-on given address
     swarm.listen_on(settings.listen_address.to_string().parse()?)?;
 
-<<<<<<< HEAD
     // Dial nodes specified in settings. Failure here shouldn't halt node startup.
     for addr in &settings.node_addresses {
         match swarm.dial(addr.clone()) {
@@ -118,41 +106,6 @@
         }
     }
 
-=======
-    // add announce addresses to libp2p
-    if settings.announce_addresses.is_empty() {
-        warn!(
-            err = "no announce addresses found in settings",
-            "node may not be reachable by peers"
-        )
-    } else {
-        for addr in &settings.announce_addresses {
-            swarm.add_external_address(addr.clone());
-        }
-    }
-
-    // Dial nodes specified in settings. Failure here shouldn't halt node startup.
-    for addr in &settings.node_addresses {
-        let _ = swarm
-            .dial(addr.clone())
-            // log dial failure and continue
-            .map_err(|e| warn!(err=?e, "failed to dial configured node"));
-
-        // add node to kademlia routing table
-        if let Some(Protocol::P2p(peer_id)) =
-            addr.iter().find(|proto| matches!(proto, Protocol::P2p(_)))
-        {
-            info!(addr=?addr, "added configured node to kademlia routing table");
-            swarm
-                .behaviour_mut()
-                .kademlia
-                .add_address(&peer_id, addr.clone());
-        } else {
-            warn!(addr=?addr, err="configured node address did not include a peer ID", "node not added to kademlia routing table")
-        }
-    }
-
->>>>>>> 76ecba2c
     // join `receipts` topic
     swarm
         .behaviour_mut()
@@ -209,11 +162,11 @@
     RequestResponse(request_response::Event<RequestResponseKey, Vec<u8>>),
     /// [mdns::Event] event.
     Mdns(mdns::Event),
-    /// [rendezvous::client::Event] event
+    /// [rendezvous::client::Event] event.
     RendezvousClient(rendezvous::client::Event),
-    /// [rendezvous::server::Event] event
+    /// [rendezvous::server::Event] event.
     RendezvousServer(rendezvous::server::Event),
-    // [identify::Event] event
+    /// [identify::Event] event.
     Identify(identify::Event),
 }
 
@@ -241,7 +194,7 @@
     pub(crate) rendezvous_client: rendezvous::client::Behaviour,
     /// [rendezvous::server::Behaviour] behaviour.
     pub(crate) rendezvous_server: rendezvous::server::Behaviour,
-    // [identify::Behaviour]
+    /// [identify::Behaviour] behaviour.
     pub(crate) identify: identify::Behaviour,
 }
 
