--- conflicted
+++ resolved
@@ -72,12 +72,9 @@
             if let Some(CacheData::OnExpiration(event)) = val.data.get("on_expiration") {
                 if cause == Expired {
                     match event {
-<<<<<<< HEAD
-=======
                         DispatchEvent::Bootstrap => {
                             let _ = tx.send_async(Event::Bootstrap).await;
                         }
->>>>>>> 62110f90
                         DispatchEvent::RegisterPeer => {
                             if let Some(CacheData::Peer(rendezvous_node)) =
                                 val.data.get("rendezvous_node")
