--- conflicted
+++ resolved
@@ -124,12 +124,9 @@
     /// Multiaddrs of the trusted nodes to connect to on startup.
     #[serde_as(as = "Vec<serde_with::DisplayFromStr>")]
     pub(crate) node_addresses: Vec<libp2p::Multiaddr>,
-<<<<<<< HEAD
-=======
     /// Multiaddrs of the external addresses this node will announce to the network.
     #[serde_as(as = "Vec<serde_with::DisplayFromStr>")]
     pub(crate) announce_addresses: Vec<libp2p::Multiaddr>,
->>>>>>> 76ecba2c
 }
 
 /// Database-related settings for a homestar node.
@@ -182,10 +179,7 @@
             workflow_quorum: 3,
             keypair_config: PubkeyConfig::Random,
             node_addresses: Vec::new(),
-<<<<<<< HEAD
-=======
             announce_addresses: Vec::new(),
->>>>>>> 76ecba2c
         }
     }
 }
