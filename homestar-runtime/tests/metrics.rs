use crate::utils::{kill_homestar, stop_homestar, BIN_NAME};
use anyhow::Result;
use once_cell::sync::Lazy;
use reqwest::StatusCode;
use retry::{delay::Fixed, retry, OperationResult};
use serial_test::file_serial;
use std::{
    net::{IpAddr, Ipv4Addr, Shutdown, SocketAddr, TcpStream},
    path::PathBuf,
    process::{Command, Stdio},
};

static BIN: Lazy<PathBuf> = Lazy::new(|| assert_cmd::cargo::cargo_bin(BIN_NAME));
const METRICS_URL: &str = "http://localhost:4004";

#[test]
#[file_serial]
fn test_metrics_serial() -> Result<()> {
    fn sample_metrics() -> Option<prometheus_parse::Value> {
        let body = retry(
            Fixed::from_millis(1000).take(10),
            || match reqwest::blocking::get(METRICS_URL) {
                Ok(response) => match response.status() {
                    StatusCode::OK => OperationResult::Ok(response.text()),
                    _ => OperationResult::Err("Metrics server failed to serve metrics"),
                },
                Err(_) => OperationResult::Retry("Metrics server not available"),
            },
        )
        .unwrap();

        let lines: Vec<_> = body.unwrap().lines().map(|s| Ok(s.to_owned())).collect();
        let metrics =
            prometheus_parse::Scrape::parse(lines.into_iter()).expect("Unable to parse metrics");

        metrics
            .samples
            .iter()
            .find(|sample| sample.metric.as_str() == "system_used_memory_bytes")
            .and_then(|sample| Some(sample.value.to_owned()))
    }

    let _ = stop_homestar();

    let homestar_proc = Command::new(BIN.as_os_str())
        .arg("start")
        .arg("-c")
        .arg("tests/fixtures/metrics_node/config/settings.toml")
        .arg("--db")
        .arg("homestar.db")
        .stdout(Stdio::piped())
        .spawn()
        .unwrap();

<<<<<<< HEAD
    // Try metrics server until the target metric is available
    let sample1 = retry(Fixed::from_millis(100).take(3), || {
        if let Some(sample) = sample_metrics() {
            OperationResult::Ok(sample)
        } else {
            OperationResult::Retry("Could not find system_used_memory_bytes metric")
        }
    })
    .unwrap();

    // Resample until the metrics server updates the metric
    let sample2 = retry(Fixed::from_millis(500).take(5), || {
        let sample2 = sample_metrics().unwrap();
=======
    let socket = SocketAddr::new(IpAddr::V4(Ipv4Addr::LOCALHOST), 4004);
    let result = retry(Fixed::from_millis(1000).take(10), || {
        TcpStream::connect(socket).map(|stream| stream.shutdown(Shutdown::Both))
    });

    if result.is_err() {
        homestar_proc.kill().unwrap();
        panic!("Homestar server/runtime failed to start in time");
    }

    let sample1 = sample_metrics();

    let sample2 = retry(Fixed::from_millis(500).take(3), || {
        let sample2 = sample_metrics();
>>>>>>> b286ea09
        if sample1 != sample2 {
            OperationResult::Ok(sample2)
        } else {
            OperationResult::Retry("Samples are the same")
        }
    })
    .unwrap();

    assert_ne!(sample1, sample2);

    let _ = kill_homestar(homestar_proc, None);
    let _ = stop_homestar();

    Ok(())
}<|MERGE_RESOLUTION|>--- conflicted
+++ resolved
@@ -1,4 +1,4 @@
-use crate::utils::{kill_homestar, stop_homestar, BIN_NAME};
+use crate::utils::{stop_homestar, BIN_NAME};
 use anyhow::Result;
 use once_cell::sync::Lazy;
 use reqwest::StatusCode;
@@ -8,7 +8,9 @@
     net::{IpAddr, Ipv4Addr, Shutdown, SocketAddr, TcpStream},
     path::PathBuf,
     process::{Command, Stdio},
+    time::Duration,
 };
+use wait_timeout::ChildExt;
 
 static BIN: Lazy<PathBuf> = Lazy::new(|| assert_cmd::cargo::cargo_bin(BIN_NAME));
 const METRICS_URL: &str = "http://localhost:4004";
@@ -16,7 +18,7 @@
 #[test]
 #[file_serial]
 fn test_metrics_serial() -> Result<()> {
-    fn sample_metrics() -> Option<prometheus_parse::Value> {
+    fn sample_metrics() -> prometheus_parse::Value {
         let body = retry(
             Fixed::from_millis(1000).take(10),
             || match reqwest::blocking::get(METRICS_URL) {
@@ -37,12 +39,14 @@
             .samples
             .iter()
             .find(|sample| sample.metric.as_str() == "system_used_memory_bytes")
-            .and_then(|sample| Some(sample.value.to_owned()))
+            .expect("Could not find system_used_memory_bytes metric")
+            .value
+            .to_owned()
     }
 
     let _ = stop_homestar();
 
-    let homestar_proc = Command::new(BIN.as_os_str())
+    let mut homestar_proc = Command::new(BIN.as_os_str())
         .arg("start")
         .arg("-c")
         .arg("tests/fixtures/metrics_node/config/settings.toml")
@@ -52,21 +56,6 @@
         .spawn()
         .unwrap();
 
-<<<<<<< HEAD
-    // Try metrics server until the target metric is available
-    let sample1 = retry(Fixed::from_millis(100).take(3), || {
-        if let Some(sample) = sample_metrics() {
-            OperationResult::Ok(sample)
-        } else {
-            OperationResult::Retry("Could not find system_used_memory_bytes metric")
-        }
-    })
-    .unwrap();
-
-    // Resample until the metrics server updates the metric
-    let sample2 = retry(Fixed::from_millis(500).take(5), || {
-        let sample2 = sample_metrics().unwrap();
-=======
     let socket = SocketAddr::new(IpAddr::V4(Ipv4Addr::LOCALHOST), 4004);
     let result = retry(Fixed::from_millis(1000).take(10), || {
         TcpStream::connect(socket).map(|stream| stream.shutdown(Shutdown::Both))
@@ -81,7 +70,6 @@
 
     let sample2 = retry(Fixed::from_millis(500).take(3), || {
         let sample2 = sample_metrics();
->>>>>>> b286ea09
         if sample1 != sample2 {
             OperationResult::Ok(sample2)
         } else {
@@ -92,7 +80,16 @@
 
     assert_ne!(sample1, sample2);
 
-    let _ = kill_homestar(homestar_proc, None);
+    if let Ok(None) = homestar_proc.try_wait() {
+        let _status_code = match homestar_proc.wait_timeout(Duration::from_secs(1)).unwrap() {
+            Some(status) => status.code(),
+            None => {
+                homestar_proc.kill().unwrap();
+                homestar_proc.wait().unwrap().code()
+            }
+        };
+    }
+
     let _ = stop_homestar();
 
     Ok(())
