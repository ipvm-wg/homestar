--- conflicted
+++ resolved
@@ -13,10 +13,7 @@
 #[cfg(feature = "ipfs")]
 use std::net::{IpAddr, Ipv4Addr, Shutdown, SocketAddr, TcpStream};
 use std::{
-<<<<<<< HEAD
-=======
     future::Future,
->>>>>>> 8618f1fa
     path::PathBuf,
     process::{Child, Command, Stdio},
     time::Duration,
@@ -104,16 +101,6 @@
 pub(crate) fn check_lines_for(output: String, predicates: Vec<&str>) -> bool {
     output
         .split('\n')
-<<<<<<< HEAD
-        .map(|line| {
-            // Line contains all predicates
-            predicates
-                .iter()
-                .map(|pred| predicate::str::contains(*pred).eval(line))
-                .all(|curr| curr)
-        })
-        .any(|curr| curr)
-=======
         .map(|line| line_contains(line, &predicates))
         .any(|curr| curr)
 }
@@ -167,7 +154,6 @@
     line.split(' ')
         .find(|label| predicate::str::contains(format!("{key}=")).eval(label))
         .and_then(|label| label.split('=').next_back())
->>>>>>> 8618f1fa
 }
 
 /// Wait for process to exit or kill after timeout.
