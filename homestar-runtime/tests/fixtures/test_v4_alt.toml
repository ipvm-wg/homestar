[monitoring]
process_collector_interval = 500
<<<<<<< HEAD
console_subscriber_port = 5591
=======
console_subscriber_port = 5596
>>>>>>> 8618f1fa

[node]

[node.network]
metrics_port = 4041
events_buffer_len = 1000
<<<<<<< HEAD
rpc_port = 9831
=======
rpc_port = 9836
>>>>>>> 8618f1fa
rpc_host = "127.0.0.1"
webserver_port = 8040<|MERGE_RESOLUTION|>--- conflicted
+++ resolved
@@ -1,20 +1,12 @@
 [monitoring]
 process_collector_interval = 500
-<<<<<<< HEAD
-console_subscriber_port = 5591
-=======
 console_subscriber_port = 5596
->>>>>>> 8618f1fa
 
 [node]
 
 [node.network]
 metrics_port = 4041
 events_buffer_len = 1000
-<<<<<<< HEAD
-rpc_port = 9831
-=======
 rpc_port = 9836
->>>>>>> 8618f1fa
 rpc_host = "127.0.0.1"
 webserver_port = 8040