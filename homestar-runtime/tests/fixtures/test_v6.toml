[monitoring]
process_collector_interval = 500
<<<<<<< HEAD
console_subscriber_port = 5592

=======
console_subscriber_port = 5597
>>>>>>> 8618f1fa

[node]

[node.network]
metrics_port = 4042
events_buffer_len = 1000
<<<<<<< HEAD
rpc_port = 9832
=======
rpc_port = 9837
>>>>>>> 8618f1fa
rpc_host = "::1"
webserver_port = 8050<|MERGE_RESOLUTION|>--- conflicted
+++ resolved
@@ -1,21 +1,12 @@
 [monitoring]
 process_collector_interval = 500
-<<<<<<< HEAD
-console_subscriber_port = 5592
-
-=======
 console_subscriber_port = 5597
->>>>>>> 8618f1fa
 
 [node]
 
 [node.network]
 metrics_port = 4042
 events_buffer_len = 1000
-<<<<<<< HEAD
-rpc_port = 9832
-=======
 rpc_port = 9837
->>>>>>> 8618f1fa
 rpc_host = "::1"
 webserver_port = 8050