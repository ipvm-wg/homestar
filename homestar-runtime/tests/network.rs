--- conflicted
+++ resolved
@@ -270,13 +270,7 @@
         [node.network.keypair_config]
         existing = {{ key_type = "ed25519", path = "./fixtures/__testkey_ed25519.pem" }}
         [node.network.libp2p]
-<<<<<<< HEAD
-        listen_address = "{listen_addr}"
-=======
-        listen_address = "{listen_addr1}"
-        node_addresses = ["{node_addrb}"]
-        bootstrap_interval = 1
->>>>>>> 62110f90
+        listen_address = "{listen_addr}"
         [node.network.libp2p.mdns]
         enable = false
         [node.network.libp2p.rendezvous]
@@ -325,77 +319,6 @@
         );
     });
 
-<<<<<<< HEAD
-=======
-    // Collect logs for five seconds then kill proceses.
-    let dead_proc1 = kill_homestar(proc_guard1.take(), Some(Duration::from_secs(5)));
-    let dead_proc2 = kill_homestar(proc_guard2.take(), Some(Duration::from_secs(5)));
-
-    // Retrieve logs.
-    let stdout1 = retrieve_output(dead_proc1);
-    let stdout2 = retrieve_output(dead_proc2);
-
-    // Check that node bootsrapped itself on the 1 second delay.
-    let bootstrapped = check_for_line_with(
-        stdout1.clone(),
-        vec!["successfully bootstrapped node", ED25519MULTIHASH],
-    );
-
-    // Check node two was added to the Kademlia table
-    let two_added_to_dht = check_for_line_with(
-        stdout1.clone(),
-        vec![
-            "added configured node to kademlia routing table",
-            SECP256K1MULTIHASH,
-        ],
-    );
-
-    // Check that DHT routing table was updated with node two
-    let two_in_dht_routing_table = check_for_line_with(
-        stdout1.clone(),
-        vec![
-            "kademlia routing table updated with peer",
-            SECP256K1MULTIHASH,
-        ],
-    );
-
-    // Check that node one connected to node two.
-    let one_connected_to_two = check_for_line_with(
-        stdout1,
-        vec!["peer connection established", SECP256K1MULTIHASH],
-    );
-
-    assert!(bootstrapped);
-    assert!(one_connected_to_two);
-    assert!(two_in_dht_routing_table);
-    assert!(two_added_to_dht);
-
-    // Check node one was added to the Kademlia table
-    let one_addded_to_dht = check_for_line_with(
-        stdout2.clone(),
-        vec![
-            "added configured node to kademlia routing table",
-            ED25519MULTIHASH,
-        ],
-    );
-
-    // Check that DHT routing table was updated with node one
-    let one_in_dht_routing_table = check_for_line_with(
-        stdout2.clone(),
-        vec!["kademlia routing table updated with peer", ED25519MULTIHASH],
-    );
-
-    // Check that node two connected to node one.
-    let two_connected_to_one = check_for_line_with(
-        stdout2,
-        vec!["peer connection established", ED25519MULTIHASH],
-    );
-
-    assert!(one_addded_to_dht);
-    assert!(one_in_dht_routing_table);
-    assert!(two_connected_to_one);
-
->>>>>>> 62110f90
     Ok(())
 }
 
