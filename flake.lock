{
  "nodes": {
    "flake-compat": {
      "flake": false,
      "locked": {
        "lastModified": 1696426674,
        "narHash": "sha256-kvjfFW7WAETZlt09AgDn1MrtKzP7t90Vf7vypd3OL1U=",
        "owner": "edolstra",
        "repo": "flake-compat",
        "rev": "0f9255e01c2351cc7d116c072cb317785dd33b33",
        "type": "github"
      },
      "original": {
        "owner": "edolstra",
        "repo": "flake-compat",
        "type": "github"
      }
    },
    "flake-utils": {
      "inputs": {
        "systems": "systems"
      },
      "locked": {
        "lastModified": 1694529238,
        "narHash": "sha256-zsNZZGTGnMOf9YpHKJqMSsa0dXbfmxeoJ7xHlrt+xmY=",
        "owner": "numtide",
        "repo": "flake-utils",
        "rev": "ff7b65b44d01cf9ba6a71320833626af21126384",
        "type": "github"
      },
      "original": {
        "owner": "numtide",
        "repo": "flake-utils",
        "type": "github"
      }
    },
    "nixpkgs": {
      "locked": {
<<<<<<< HEAD
        "lastModified": 1698553279,
        "narHash": "sha256-T/9P8yBSLcqo/v+FTOBK+0rjzjPMctVymZydbvR/Fak=",
        "owner": "NixOS",
        "repo": "nixpkgs",
        "rev": "90e85bc7c1a6fc0760a94ace129d3a1c61c3d035",
=======
        "lastModified": 1699186365,
        "narHash": "sha256-Pxrw5U8mBsL3NlrJ6q1KK1crzvSUcdfwb9083sKDrcU=",
        "owner": "NixOS",
        "repo": "nixpkgs",
        "rev": "a0b3b06b7a82c965ae0bb1d59f6e386fe755001d",
>>>>>>> 8618f1fa
        "type": "github"
      },
      "original": {
        "owner": "NixOS",
        "ref": "nixpkgs-unstable",
        "repo": "nixpkgs",
        "type": "github"
      }
    },
    "root": {
      "inputs": {
        "flake-compat": "flake-compat",
        "flake-utils": "flake-utils",
        "nixpkgs": "nixpkgs",
        "rust-overlay": "rust-overlay"
      }
    },
    "rust-overlay": {
      "inputs": {
        "flake-utils": [
          "flake-utils"
        ],
        "nixpkgs": [
          "nixpkgs"
        ]
      },
      "locked": {
<<<<<<< HEAD
        "lastModified": 1698726852,
        "narHash": "sha256-V1S4TTzg++GzPc96i/yy4jib+7/xU0LXHcggm9MllMM=",
        "owner": "oxalica",
        "repo": "rust-overlay",
        "rev": "ec19bd20af08f3b004089cc12ab54c823ed899b7",
=======
        "lastModified": 1699323235,
        "narHash": "sha256-ZFRItRv0dDSzsfpqSjj9qWM/SA1kRrOk6R04qhBZuxM=",
        "owner": "oxalica",
        "repo": "rust-overlay",
        "rev": "8a9d6f544c08ee898c7f3761cc9587be7565db5e",
>>>>>>> 8618f1fa
        "type": "github"
      },
      "original": {
        "owner": "oxalica",
        "repo": "rust-overlay",
        "type": "github"
      }
    },
    "systems": {
      "locked": {
        "lastModified": 1681028828,
        "narHash": "sha256-Vy1rq5AaRuLzOxct8nz4T6wlgyUR7zLU309k9mBC768=",
        "owner": "nix-systems",
        "repo": "default",
        "rev": "da67096a3b9bf56a91d16901293e51ba5b49a27e",
        "type": "github"
      },
      "original": {
        "owner": "nix-systems",
        "repo": "default",
        "type": "github"
      }
    }
  },
  "root": "root",
  "version": 7
}<|MERGE_RESOLUTION|>--- conflicted
+++ resolved
@@ -36,19 +36,11 @@
     },
     "nixpkgs": {
       "locked": {
-<<<<<<< HEAD
-        "lastModified": 1698553279,
-        "narHash": "sha256-T/9P8yBSLcqo/v+FTOBK+0rjzjPMctVymZydbvR/Fak=",
-        "owner": "NixOS",
-        "repo": "nixpkgs",
-        "rev": "90e85bc7c1a6fc0760a94ace129d3a1c61c3d035",
-=======
         "lastModified": 1699186365,
         "narHash": "sha256-Pxrw5U8mBsL3NlrJ6q1KK1crzvSUcdfwb9083sKDrcU=",
         "owner": "NixOS",
         "repo": "nixpkgs",
         "rev": "a0b3b06b7a82c965ae0bb1d59f6e386fe755001d",
->>>>>>> 8618f1fa
         "type": "github"
       },
       "original": {
@@ -76,19 +68,11 @@
         ]
       },
       "locked": {
-<<<<<<< HEAD
-        "lastModified": 1698726852,
-        "narHash": "sha256-V1S4TTzg++GzPc96i/yy4jib+7/xU0LXHcggm9MllMM=",
-        "owner": "oxalica",
-        "repo": "rust-overlay",
-        "rev": "ec19bd20af08f3b004089cc12ab54c823ed899b7",
-=======
         "lastModified": 1699323235,
         "narHash": "sha256-ZFRItRv0dDSzsfpqSjj9qWM/SA1kRrOk6R04qhBZuxM=",
         "owner": "oxalica",
         "repo": "rust-overlay",
         "rev": "8a9d6f544c08ee898c7f3761cc9587be7565db5e",
->>>>>>> 8618f1fa
         "type": "github"
       },
       "original": {
